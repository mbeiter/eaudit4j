--- conflicted
+++ resolved
@@ -30,7 +30,6 @@
  * ON ANY THEORY OF LIABILITY, WHETHER IN CONTRACT, STRICT LIABILITY, OR TORT
  * (INCLUDING NEGLIGENCE OR OTHERWISE) ARISING IN ANY WAY OUT OF THE USE OF THIS
  * SOFTWARE, EVEN IF ADVISED OF THE POSSIBILITY OF SUCH DAMAGE.
-<<<<<<< HEAD
  * #L%
  */
 package org.beiter.michael.eaudit4j.processors.cassandra.propsbuilder;
@@ -61,29 +60,10 @@
      */
     private static final Logger LOG = LoggerFactory.getLogger(MapBasedCassandraPropsBuilder.class);
 
-    // #################
-    // # Default values
-    // #################
-
-    /**
-     * @see CassandraProperties#setInsertEventCqlStmt(String)
-     */
-    public static final String DEFAULT_INSERT_EVENT_CQL_STMT = "TODO - CONFIGURE ME!";
-
-    /**
-     * @see CassandraProperties#setEventIdCqlParam(String)
-     */
-    public static final String DEFAULT_EVENT_ID_CQL_PARAM = "TODO - CONFIGURE ME!";
-
-    /**
-     * @see CassandraProperties#setAuditStreamNameCqlParam(String)
-     */
-    public static final String DEFAULT_AUDIT_STREAM_NAME_CQL_PARAM = "TODO - CONFIGURE ME!";
-
-    /**
-     * @see CassandraProperties#setEventJsonCqlParam(String)
-     */
-    public static final String DEFAULT_EVENT_JSON_CQL_PARAM = "TODO - CONFIGURE ME!";
+    /**
+     * @see CassandraProperties#setInsertEventSqlStmt(String)
+     */
+    public static final String DEFAULT_INSERT_EVENT_SQL_STMT = "TODO - CONFIGURE ME!";
 
     /**
      * @see CassandraProperties#setStringEncoding(String)
@@ -96,33 +76,9 @@
     public static final String DEFAULT_EVENT_ID_FIELD_NAME = "TODO - CONFIGURE ME!";
 
     /**
-     * @see CassandraProperties#setSessionName(String)
-     */
-    public static final String DEFAULT_SESSION_NAME = "TODO - CONFIGURE ME!";
-
-    // #####################
-    // # Configuration Keys
-    // #####################
-
-    /**
-     * @see CassandraProperties#setInsertEventCqlStmt(String)
-     */
-    public static final String KEY_INSERT_EVENT_CQL_STMT = "audit.processor.cassandra.insertEventCqlStmt";
-
-    /**
-     * @see CassandraProperties#setEventIdCqlParam(String)
-     */
-    public static final String KEY_EVENT_ID_CQL_PARAM = "audit.processor.cassandra.eventIdCqlParam";
-
-    /**
-     * @see CassandraProperties#setAuditStreamNameCqlParam(String)
-     */
-    public static final String KEY_AUDIT_STREAM_NAME_CQL_PARAM = "audit.processor.cassandra.auditStreamNameCqlParam";
-
-    /**
-     * @see CassandraProperties#setEventJsonCqlParam(String)
-     */
-    public static final String KEY_EVENT_JSON_CQL_PARAM = "audit.processor.cassandra.eventJsonCqlParam";
+     * @see CassandraProperties#setInsertEventSqlStmt(String)
+     */
+    public static final String KEY_INSERT_EVENT_SQL_STMT = "audit.processor.cassandra.insertEventSqlStmt";
 
     /**
      * @see CassandraProperties#setStringEncoding(String)
@@ -134,10 +90,7 @@
      */
     public static final String KEY_EVENT_ID_FIELD_NAME = "audit.processor.cassandra.eventIdFieldName";
 
-    /**
-     * @see CassandraProperties#setSessionName(String)
-     */
-    public static final String KEY_SESSION_NAME = "audit.processor.cassandra.sessionName";
+    public static final String KEY_CASSANDRA_CONNECTION_SESSION = "audit.processor.cassandra.session";
 
     /**
      * A private constructor to prevent instantiation of this class
@@ -174,40 +127,13 @@
         Validate.notNull(properties, "The validated object 'value' is null");
 
         final CassandraProperties cassandraProperties = new CassandraProperties();
-        String tmp = properties.get(KEY_INSERT_EVENT_CQL_STMT);
+        String tmp = properties.get(KEY_INSERT_EVENT_SQL_STMT);
         if (StringUtils.isNotEmpty(tmp)) {
-            cassandraProperties.setInsertEventCqlStmt(tmp);
-            logValue(KEY_INSERT_EVENT_CQL_STMT, tmp);
+            cassandraProperties.setInsertEventSqlStmt(tmp);
+            logValue(KEY_INSERT_EVENT_SQL_STMT, tmp);
         } else {
-            cassandraProperties.setInsertEventCqlStmt(DEFAULT_INSERT_EVENT_CQL_STMT);
-            logDefault(KEY_INSERT_EVENT_CQL_STMT, DEFAULT_INSERT_EVENT_CQL_STMT);
-        }
-
-        tmp = properties.get(KEY_EVENT_ID_CQL_PARAM);
-        if (StringUtils.isNotEmpty(tmp)) {
-            cassandraProperties.setEventIdCqlParam(tmp);
-            logValue(KEY_EVENT_ID_CQL_PARAM, tmp);
-        } else {
-            cassandraProperties.setEventIdCqlParam(DEFAULT_EVENT_ID_CQL_PARAM);
-            logDefault(KEY_EVENT_ID_CQL_PARAM, DEFAULT_EVENT_ID_CQL_PARAM);
-        }
-
-        tmp = properties.get(KEY_AUDIT_STREAM_NAME_CQL_PARAM);
-        if (StringUtils.isNotEmpty(tmp)) {
-            cassandraProperties.setAuditStreamNameCqlParam(tmp);
-            logValue(KEY_AUDIT_STREAM_NAME_CQL_PARAM, tmp);
-        } else {
-            cassandraProperties.setAuditStreamNameCqlParam(DEFAULT_AUDIT_STREAM_NAME_CQL_PARAM);
-            logDefault(KEY_AUDIT_STREAM_NAME_CQL_PARAM, DEFAULT_AUDIT_STREAM_NAME_CQL_PARAM);
-        }
-
-        tmp = properties.get(KEY_EVENT_JSON_CQL_PARAM);
-        if (StringUtils.isNotEmpty(tmp)) {
-            cassandraProperties.setEventJsonCqlParam(tmp);
-            logValue(KEY_EVENT_JSON_CQL_PARAM, tmp);
-        } else {
-            cassandraProperties.setEventJsonCqlParam(DEFAULT_EVENT_JSON_CQL_PARAM);
-            logDefault(KEY_EVENT_JSON_CQL_PARAM, DEFAULT_EVENT_JSON_CQL_PARAM);
+            cassandraProperties.setInsertEventSqlStmt(DEFAULT_INSERT_EVENT_SQL_STMT);
+            logDefault(KEY_INSERT_EVENT_SQL_STMT, DEFAULT_INSERT_EVENT_SQL_STMT);
         }
 
         tmp = properties.get(KEY_STRING_ENCODING);
@@ -226,15 +152,6 @@
         } else {
             cassandraProperties.setEventIdFieldName(DEFAULT_EVENT_ID_FIELD_NAME);
             logDefault(KEY_EVENT_ID_FIELD_NAME, DEFAULT_EVENT_ID_FIELD_NAME);
-        }
-
-        tmp = properties.get(KEY_SESSION_NAME);
-        if (StringUtils.isNotEmpty(tmp)) {
-            cassandraProperties.setSessionName(tmp);
-            logValue(KEY_SESSION_NAME, tmp);
-        } else {
-            cassandraProperties.setSessionName(DEFAULT_SESSION_NAME);
-            logDefault(KEY_SESSION_NAME, DEFAULT_SESSION_NAME);
         }
 
         // set the additional properties, preserving the originally provided properties
@@ -311,205 +228,4 @@
             LOG.info(msg.toString());
         }
     }
-}
-=======
- * #L%
- */
-package org.beiter.michael.eaudit4j.processors.cassandra.propsbuilder;
-
-import org.apache.commons.lang3.StringUtils;
-import org.apache.commons.lang3.Validate;
-import org.beiter.michael.eaudit4j.processors.cassandra.CassandraProperties;
-import org.slf4j.Logger;
-import org.slf4j.LoggerFactory;
-
-import java.util.Map;
-import java.util.concurrent.ConcurrentHashMap;
-
-/**
- * This class builds a set of {@link CassandraProperties} using the settings obtained from a Map.
- * <p>
- * Use the keys from the various KEY_* fields to properly populate the Map before calling this class' methods.
- */
-// CHECKSTYLE:OFF
-// this is flagged in checkstyle with a missing whitespace before '}', which is a bug in checkstyle
-// suppress warnings about the long variable names
-@SuppressWarnings({"PMD.LongVariable"})
-// CHECKSTYLE:ON
-public final class MapBasedCassandraPropsBuilder {
-
-    /**
-     * The logger object for this class
-     */
-    private static final Logger LOG = LoggerFactory.getLogger(MapBasedCassandraPropsBuilder.class);
-
-    /**
-     * @see CassandraProperties#setInsertEventSqlStmt(String)
-     */
-    public static final String DEFAULT_INSERT_EVENT_SQL_STMT = "TODO - CONFIGURE ME!";
-
-    /**
-     * @see CassandraProperties#setStringEncoding(String)
-     */
-    public static final String DEFAULT_STRING_ENCODING = "UTF-8";
-
-    /**
-     * @see CassandraProperties#setEventIdFieldName(String)
-     */
-    public static final String DEFAULT_EVENT_ID_FIELD_NAME = "TODO - CONFIGURE ME!";
-
-    /**
-     * @see CassandraProperties#setInsertEventSqlStmt(String)
-     */
-    public static final String KEY_INSERT_EVENT_SQL_STMT = "audit.processor.cassandra.insertEventSqlStmt";
-
-    /**
-     * @see CassandraProperties#setStringEncoding(String)
-     */
-    public static final String KEY_STRING_ENCODING = "audit.processor.cassandra.stringEncoding";
-
-    /**
-     * @see CassandraProperties#setEventIdFieldName(String)
-     */
-    public static final String KEY_EVENT_ID_FIELD_NAME = "audit.processor.cassandra.eventIdFieldName";
-
-    public static final String KEY_CASSANDRA_CONNECTION_SESSION = "audit.processor.cassandra.session";
-
-    /**
-     * A private constructor to prevent instantiation of this class
-     */
-    private MapBasedCassandraPropsBuilder() {
-    }
-
-    /**
-     * Creates a set of Cassandra properties that use the defaults as specified in this class.
-     *
-     * @return A set of Cassandra properties with (reasonable) defaults
-     * @see MapBasedCassandraPropsBuilder
-     */
-    public static CassandraProperties buildDefault() {
-
-        return build(new ConcurrentHashMap<String, String>());
-    }
-
-    /**
-     * Initialize a set of Cassandra properties based on key / values in a <code>HashMap</code>.
-     *
-     * @param properties A <code>HashMap</code> with configuration properties, using the keys as specified in this class
-     * @return A {@link CassandraProperties} object with default values, plus the provided parameters
-     * @throws NullPointerException When {@code properties} is {@code null}
-     */
-    // CHECKSTYLE:OFF
-    // this is flagged in checkstyle with a missing whitespace before '}', which is a bug in checkstyle
-    // suppress warnings about this method being too long (not much point in splitting up this one!)
-    // suppress warnings about this method being too complex (can't extract a generic subroutine to reduce exec paths)
-    @SuppressWarnings({"PMD.ExcessiveMethodLength", "PMD.NPathComplexity", "PMD.CyclomaticComplexity", "PMD.StdCyclomaticComplexity", "PMD.ModifiedCyclomaticComplexity"})
-    // CHECKSTYLE:ON
-    public static CassandraProperties build(final Map<String, String> properties) {
-
-        Validate.notNull(properties, "The validated object 'value' is null");
-
-        final CassandraProperties cassandraProperties = new CassandraProperties();
-        String tmp = properties.get(KEY_INSERT_EVENT_SQL_STMT);
-        if (StringUtils.isNotEmpty(tmp)) {
-            cassandraProperties.setInsertEventSqlStmt(tmp);
-            logValue(KEY_INSERT_EVENT_SQL_STMT, tmp);
-        } else {
-            cassandraProperties.setInsertEventSqlStmt(DEFAULT_INSERT_EVENT_SQL_STMT);
-            logDefault(KEY_INSERT_EVENT_SQL_STMT, DEFAULT_INSERT_EVENT_SQL_STMT);
-        }
-
-        tmp = properties.get(KEY_STRING_ENCODING);
-        if (StringUtils.isNotEmpty(tmp)) {
-            cassandraProperties.setStringEncoding(tmp);
-            logValue(KEY_STRING_ENCODING, tmp);
-        } else {
-            cassandraProperties.setStringEncoding(DEFAULT_STRING_ENCODING);
-            logDefault(KEY_STRING_ENCODING, DEFAULT_STRING_ENCODING);
-        }
-
-        tmp = properties.get(KEY_EVENT_ID_FIELD_NAME);
-        if (StringUtils.isNotEmpty(tmp)) {
-            cassandraProperties.setEventIdFieldName(tmp);
-            logValue(KEY_EVENT_ID_FIELD_NAME, tmp);
-        } else {
-            cassandraProperties.setEventIdFieldName(DEFAULT_EVENT_ID_FIELD_NAME);
-            logDefault(KEY_EVENT_ID_FIELD_NAME, DEFAULT_EVENT_ID_FIELD_NAME);
-        }
-
-        // set the additional properties, preserving the originally provided properties
-        // create a defensive copy of the map and all its properties
-        // the code looks a little complicated that "putAll()", but it catches situations where a Map is provided that
-        // supports null values (e.g. a HashMap) vs Map implementations that do not (e.g. ConcurrentHashMap).
-        final Map<String, String> tempMap = new ConcurrentHashMap<>();
-        for (final Map.Entry<String, String> entry : properties.entrySet()) {
-            final String key = entry.getKey();
-            final String value = entry.getValue();
-
-            if (value != null) {
-                tempMap.put(key, value);
-            }
-        }
-        cassandraProperties.setAdditionalProperties(tempMap);
-
-        return cassandraProperties;
-    }
-
-    /**
-     * Create a log entry when a value has been successfully configured.
-     *
-     * @param key   The configuration key
-     * @param value The value that is being used
-     */
-    private static void logValue(final String key, final String value) {
-
-        // Fortify will report a violation here because of disclosure of potentially confidential information.
-        // However, the configuration keys are not confidential, which makes this a non-issue / false positive.
-        if (LOG.isInfoEnabled()) {
-            final StringBuilder msg = new StringBuilder("Key found in configuration ('")
-                    .append(key)
-                    .append("'), using configured value (not disclosed here for security reasons)");
-            LOG.info(msg.toString());
-        }
-
-        // Fortify will report a violation here because of disclosure of potentially confidential information.
-        // The configuration VALUES are confidential. DO NOT activate DEBUG logging in production.
-        if (LOG.isDebugEnabled()) {
-            final StringBuilder msg = new StringBuilder("Key found in configuration ('")
-                    .append(key)
-                    .append("'), using configured value ('");
-            if (value == null) {
-                msg.append("null')");
-            } else {
-                msg.append(value).append("')");
-            }
-            LOG.debug(msg.toString());
-        }
-    }
-
-    /**
-     * Create a log entry when a default value is being used in case the propsbuilder key has not been provided in the
-     * configuration.
-     *
-     * @param key          The configuration key
-     * @param defaultValue The default value that is being used
-     */
-    private static void logDefault(final String key, final String defaultValue) {
-
-        // Fortify will report a violation here because of disclosure of potentially confidential information.
-        // However, neither the configuration keys nor the default propsbuilder values are confidential, which makes
-        // this a non-issue / false positive.
-        if (LOG.isInfoEnabled()) {
-            final StringBuilder msg = new StringBuilder("Key is not configured ('")
-                    .append(key)
-                    .append("'), using default value ('");
-            if (defaultValue == null) {
-                msg.append("null')");
-            } else {
-                msg.append(defaultValue).append("')");
-            }
-            LOG.info(msg.toString());
-        }
-    }
-}
->>>>>>> c1f57f8b
+}