--- conflicted
+++ resolved
@@ -30,211 +30,6 @@
  * ON ANY THEORY OF LIABILITY, WHETHER IN CONTRACT, STRICT LIABILITY, OR TORT
  * (INCLUDING NEGLIGENCE OR OTHERWISE) ARISING IN ANY WAY OUT OF THE USE OF THIS
  * SOFTWARE, EVEN IF ADVISED OF THE POSSIBILITY OF SUCH DAMAGE.
-<<<<<<< HEAD
- * #L%
- */
-package org.beiter.michael.eaudit4j.processors.cassandra;
-
-import com.datastax.driver.core.Cluster;
-import com.datastax.driver.core.Session;
-import org.apache.thrift.transport.TTransportException;
-import org.cassandraunit.utils.EmbeddedCassandraServerHelper;
-import org.slf4j.Logger;
-import org.slf4j.LoggerFactory;
-
-import java.io.IOException;
-import java.util.concurrent.atomic.AtomicBoolean;
-
-/**
- * A utility class that starts an Cassandra server and populates it with test tables for auditing.
- */
-public class CassandraServer {
-
-    private static final Logger LOG = LoggerFactory.getLogger(CassandraServer.class);
-
-    public static final String HOST = "localhost";
-    public static final int PORT = 9142;
-    public static final String KEY_SPACE = "audit";
-
-    private static AtomicBoolean serverRunning = new AtomicBoolean(false);
-    private static AtomicBoolean keyspaceCreated = new AtomicBoolean(false);
-    private static volatile Session session;
-    private static volatile Session sessionWithKeyspace;
-
-    // prevent instantiation of this class
-    private CassandraServer() {
-    }
-
-    /**
-     * Initializes the default schema and sets default values (if feasible). This deletes any data that are already in
-     * the database!
-     */
-    public static synchronized void init() {
-
-        if (serverRunning.get()) {
-
-            LOG.info("Initializing the Cassandra server with a default schema and default values");
-
-            String[] createKeySpace = new String[]{
-                    // "USE " + KEY_SPACE + ";\n", -> rather specify the key space explicitly for the generic session object we use here
-                    "DROP TABLE IF EXISTS " + KEY_SPACE + ".events;\n",
-                    "CREATE TABLE " + KEY_SPACE + ".events (\n" +
-                            "  eventId     ASCII PRIMARY KEY,\n" +
-                            "  auditStream ASCII,\n" +
-                            "  eventJson   VARCHAR\n" +
-                            ");"
-            };
-
-            try {
-                for (String cql : createKeySpace) {
-                    session.execute(cql);
-                }
-            } catch (Exception e) {
-                LOG.error("The Cassandra server cannot be initialized", e.getCause(), e.getStackTrace());
-            }
-        } else {
-            LOG.info("The Cassandra server cannot be initialized because it is not running");
-        }
-
-    }
-
-    /**
-     * Starts the server, but does not perform any database schema initialization
-     *
-     * @throws Exception When the server cannot be started
-     */
-    public static void start()
-            throws Exception {
-
-        LOG.info("Checking if the Cassandra server can be started");
-
-        // start the server only if there is not already a server running
-        if (serverRunning.compareAndSet(false, true)) {
-
-            try {
-                LOG.info("Starting the Cassandra server");
-                EmbeddedCassandraServerHelper.startEmbeddedCassandra(20000L);
-                Cluster cluster = new Cluster.Builder()
-                        .addContactPoint(HOST)
-                        .withPort(PORT)
-                        .build();
-
-                session = cluster.connect();
-
-                // create the key space
-                LOG.info("Creating the Cassandra key space");
-                String[] createDb = new String[]{
-                        "DROP KEYSPACE IF EXISTS " + KEY_SPACE + ";\n",
-                        "CREATE KEYSPACE " + KEY_SPACE + " WITH REPLICATION = {'class': 'SimpleStrategy', 'replication_factor' : 1};\n",
-                };
-
-                try {
-                    for (String cql : createDb) {
-                        session.execute(cql);
-                    }
-                } catch (Exception e) {
-                    LOG.error("The keyspace cannot be created on the Cassandra server", e.getCause(), e.getStackTrace());
-                }
-
-                sessionWithKeyspace = cluster.connect(KEY_SPACE);
-                keyspaceCreated.set(true);
-
-                LOG.info("Cassandra server started");
-            } catch (IOException | TTransportException | InterruptedException e) {
-                serverRunning.set(false);
-                LOG.warn("Cassandra server not started due to error");
-                throw new Exception(e);
-            }
-        } else {
-            LOG.info("Cassandra server already running");
-        }
-    }
-
-    /**
-     * Stops the server
-     */
-    public static void stop() {
-
-        LOG.info("Checking if the Cassandra server can be stopped");
-
-        // stop the server only if there is a server running
-        if (serverRunning.compareAndSet(true, false)) {
-
-            LOG.info("Stopping the Cassandra server");
-
-            // clear all data from the cluster
-            EmbeddedCassandraServerHelper.cleanEmbeddedCassandra();
-
-            // close the cluster and all sessions, and shutdown the embedded server
-            session.getCluster().close();
-
-            LOG.info("Cassandra server stopped");
-        } else
-            LOG.info("Cassandra server not running");
-    }
-
-
-    /**
-     * Restarts the server, but does not perform any database schema initialization
-     *
-     * @throws Exception When the server cannot be started
-     */
-    public static void restart()
-            throws Exception {
-
-        stop();
-        start();
-    }
-
-    /**
-     * Returns a session on the Cassandra cluster if the cluster is up and running (not closed).
-     * <p>
-     * The session is not bound to a specific keyspace. Use the "getSessionWithKeyspace()" method to get a keyspaced
-     * session that is specific to the keyspace used in these unit tests.
-     * <p>
-     * See http://www.datastax.com/dev/blog/4-simple-rules-when-using-the-datastax-drivers-for-cassandra
-     *
-     * @return A session on the cluster
-     * @throws IllegalStateException when the cluster is not running
-     */
-    public static Session getSession() {
-
-        if (serverRunning.get() && !session.isClosed()) {
-            return session;
-        } else {
-            if (session.isClosed()) {
-                throw new IllegalStateException("Session is closed");
-            } else {
-                throw new IllegalStateException("Cluster not running");
-            }
-        }
-    }
-
-    /**
-     * Returns a keyspaced session on the Cassandra cluster if the cluster is up and running (not closed) AND the
-     * keyspace has been created / initialized.
-     * <p>
-     * The session is bound to the keyspace used in these unit tests.
-     * <p>
-     * See http://www.datastax.com/dev/blog/4-simple-rules-when-using-the-datastax-drivers-for-cassandra
-     *
-     * @return A session on the cluster
-     * @throws IllegalStateException when the cluster is not running
-     */
-    public static Session getSessionWithKeyspace() {
-
-        if (serverRunning.get() && keyspaceCreated.get() && !sessionWithKeyspace.isClosed()) {
-            return sessionWithKeyspace;
-        } else {
-            if (sessionWithKeyspace.isClosed()) {
-                throw new IllegalStateException("Session is closed");
-            } else {
-                throw new IllegalStateException("Cluster not running or keyspace has not been created");
-            }
-        }
-    }
-}
-=======
  * #L%
  */
 package org.beiter.michael.eaudit4j.processors.cassandra;
@@ -287,5 +82,4 @@
         EmbeddedCassandraServerHelper.cleanEmbeddedCassandra();
         Thread.sleep(2000L);
     }
-}
->>>>>>> c1f57f8b
+}